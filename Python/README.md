# SeaFreeze

V0.9.2

The SeaFreeze package allows computation of the thermodynamic and elastic properties of water and ice polymorphs Ih, III, V and VI in the 0-2300 MPa and 220-500 K range. It is based on the evaluation of Local Basis Functions for each phase. The formalism is described in more details in Brown (2018), Journaux et al. (2019), and in the liquid water Gibbs parameterization by Bollengier, Brown, and Shaw (2019).


## Installation
This package will install [uw-highP-geophysics-tools](https://pypi.org/project/uw-highP-geophysics-tools/) and its dependencies.

Run the following command to install

`pip3 install SeaFreeze`

To upgrade to the latest version, use

`pip3 install --upgrade SeaFreeze`


## `seafreeze.seafreeze`: calculating thermodynamic and elastic properties of a phase of water

### Usage
The main function of SeaFreeze is `seafreeze.seafreeze`, which has the following parameters:
- `PT`: the pressure (MPa) and temperature (K) conditions at which the thermodynamic quantities should be
  calculated -- note that these are required units, as conversions are built into several calculations
  This parameter can have one of the following formats:
  - a 1-dimensional numpy array of tuples with one or more scattered (P,T) tuples 
  - a numpy array with 2 nested numpy arrays, the first with pressures and the second
    with temperatures -- each inner array must be sorted from low to high values
    a grid will be constructed from the P and T arrays such that each row of the output
    will correspond to a pressure and each column to a temperature 
- `phase`: indicates the phase of H₂O.  Supported phases are
  - 'Ih' - from  Feistel and Wagner, 2006
  - 'II' - from Journaux et al., 2019
  - 'III' - from Journaux et al., 2019
  - 'V' - from Journaux et al., 2019
  - 'VI' - from Journaux et al., 2019
  - 'water1' -  extends to 500 K and 2300 MPa; from Bollengier et al. 2019
  - 'water2' -  extends to 100 GPa; from Brown 2018
  - 'water_IAPWS95' - LBF representation of IAPWS 95; from Wagner and Pruß, 2002


The output of the function is an object with properties corresponding to the following thermodynamic quantities
(all but the last three are from [lbftd](https://github.com/jmichaelb/LocalBasisFunction/tree/master/Python/lbftd)):

| Quantity        |  Symbol in SeaFreeze  |  Unit (SI)  |
| --------------- |:---------------------:| :----------:|
| Gibbs Energy           | `G` | J/kg |
| Entropy                | `S` | J/K/kg |
| Internal Energy        | `U` | J/kg |
| Enthalpy               | `H` | J/kg |
| Helmholtz free energy  | `A` | J/kg |
| Density                |`rho`| kg/m<sup>3</sup> |
|Specific heat capacity at constant pressure|`Cp`| J/kg/K |
|Specific heat capacity at constant volume|`Cv`| J/kg/K |
| Isothermal bulk modulus      |`Kt`| MPa |
|Pressure derivative of the Isothermal bulk modulus|`Kp`| - |
| Isoentropic bulk modulus     |`Ks`| MPa |
| Thermal expansivity     |`alpha`| K<sup>-1</sup>  |
| Shear modulus     |`shear`| MPa |
| P wave velocity     |`Vp`| m/s |
| S wave velocity     |`Vs`| m/s |
| Bulk sound speed     |`vel`| m/s |

 **NaN values returned when out of parameterization boundaries.**

### Example

```python
import numpy as np
import seafreeze as sf

# list supported phases
sf.phases.keys()

# evaluate thermodynamics for ice VI at 900 MPa and 255 K
PT = np.empty((1,), np.object)
PT[0] = (900, 255)
out = sf.seafreeze(PT, 'VI')
# view a couple of the calculated thermodynamic quantities at this P and T
out.rho     # density
out.Vp      # compressional wave velocity

# evaluate thermodynamics for water at three separate PT conditions
PT = np.empty((3,), np.object)
PT[0] = (441.0858, 313.95)
PT[1] = (478.7415, 313.96)
PT[2] = (444.8285, 313.78)
out = sf.seafreeze(PT, 'water1')
# values for output fields correspond positionally to (P,T) tuples 
out.H       # enthalpy

# evaluate ice V thermodynamics at pressures 400-500 MPa and temperatures 240-250 K
P = np.arange(400, 501, 2)
T = np.arange(240, 250.1, 0.5)
PT = np.array([P, T])
out = sf.seafreeze(PT, 'V')
# rows in output correspond to pressures; columns to temperatures
out.A       # Helmholtz energy
out.shear   # shear modulus
```


## `seafreeze.whichphase`: determining the stable phase of water

### Usage
Seafreeze also includes a function to determine which of the *supported* phases is stable
under the given pressure and temperature conditions. 
The function `seafreeze.whichphase` has a single parameter, `PT`, 
which requires the same format as in the `seafreeze.seafreeze` function.

The output of the function is a [Numpy array](https://docs.scipy.org/doc/numpy/reference/generated/numpy.ndarray.html)
with an integer indicating the phase number corresponding to the `PT` input.  The phase number 0 means 
liquid water, phase number 1 means ice Ih, phase number 3 means ice III, etc.  Points outside the range
of all phases will return `numpy.nan`.
- for a list of scattered (P,T) conditions, each value corresponds to the same index in the input
- for a grid of PT conditions, each row corresponds to a pressure and each column to a temperature from the input.

`seafreeze.phasenum2phase` can be used to map output phase numbers to a phase.  
Each item in this dictionary has the phase number as its key and the phase as the value. 

### Example

```python
import numpy as np
import seafreeze as sf

# determine the phase of water at 900 MPa and 255 K
PT = np.empty((1,), np.object)
PT[0] = (900, 255)
out = sf.whichphase(PT)
# map to a phase using phasenum2phase
sf.phasenum2phase[out[0]]


# determine phase for three separate (P,T) conditions
PT = np.empty((3,), np.object)
PT[0] = (100, 200)
PT[1] = (400, 250)
PT[2] = (1000, 300)
out = sf.whichphase(PT)
# show phase for each (P,T)
[(PT, sf.phasenum2phase[pn]) for (PT, pn) in zip(PT, out)]

# find the likely phases at pressures 0-5 MPa and temperatures 240-300 K
P = np.arange(0, 5, 0.1)
T = np.arange(240, 300)
PT = np.array([P, T])
out = sf.whichphase(PT)
```

## Important remarks 
### Water representation
The ices Gibbs parameterizations are optimized to be used with 'water1' Gibbs LBF from Bollengier et al. (2019), specially for phase equilibrium calculation. Using other water parameterization wil lead to incorrect melting curves. 'water2' (Brown 2018) and 'water_IAPWS95' (IAPWS95) parametrization are provided for HP extention (up to 100 GPa) and comparison only. The authors recommend the use of 'water1' (Bollengier et al. 2019) for any application in the 200-355 K range and up to 2300 MPa.

### Range of validity
SeaFreeze stability prediction is currently considered valid down to 130K, which correspond to the ice VI - ice XV transition. The ice Ih - II transition is potentially valid down to 73.4 K (ice Ih - ice XI transition).

## References
- [Bollengier, Brown and Shaw (2019) J. Chem. Phys. 151, 054501; doi: 10.1063/1.5097179](https://aip.scitation.org/doi/abs/10.1063/1.5097179)
- [Brown (2018) Fluid Phase Equilibria 463, pp. 18-31](https://www.sciencedirect.com/science/article/pii/S0378381218300530)
- [Feistel and Wagner (2006), J. Phys. Chem. Ref. Data 35, pp. 1021-1047](https://aip.scitation.org/doi/abs/10.1063/1.2183324)
- [Journaux et al., (2019), in review in JGR: Planets (available on ArXiv)](https://arxiv.org/abs/1907.09598)
- [Wagner and Pruss (2002), J. Phys. Chem. Ref. Data 31, pp. 387-535](https://aip.scitation.org/doi/abs/10.1063/1.1461829)

## Author

* **Penny Espinoza** - *University of Washington, Earth and Space Sciences Department, Seattle, USA* 
* **Baptiste Journaux** - *University of Washington, Earth and Space Sciences Department, Seattle, USA* 
* **J. Michael Brown** - *University of Washington, Earth and Space Sciences Department, Seattle, USA* 

## Change log

### Changes since 0.9.0
<<<<<<< HEAD
- `0.9.2`: `whichphase` returns `numpy.nan` if PT is outside the regime of all phases
=======
- `0.9.2`: add ice II to the representation.
>>>>>>> db0c1c27
- `0.9.1`: add `whichphase` function

### Changes from 0.8
- rename function get_phase_thermodynamics to seafreeze
- reverse order of PT and phase in function signature
- remove a layer of nesting (`seafreeze.seafreeze` rather than `seafreeze.seafreeze.seafreeze`)


<|MERGE_RESOLUTION|>--- conflicted
+++ resolved
@@ -172,11 +172,8 @@
 ## Change log
 
 ### Changes since 0.9.0
-<<<<<<< HEAD
-- `0.9.2`: `whichphase` returns `numpy.nan` if PT is outside the regime of all phases
-=======
+- `0.9.2.post2`: `whichphase` returns `numpy.nan` if PT is outside the regime of all phases
 - `0.9.2`: add ice II to the representation.
->>>>>>> db0c1c27
 - `0.9.1`: add `whichphase` function
 
 ### Changes from 0.8
